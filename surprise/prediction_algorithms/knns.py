--- conflicted
+++ resolved
@@ -100,11 +100,7 @@
         x, y = self.switch(u, i)
 
         neighbors = [(self.sim[x, x2], r) for (x2, r) in self.yr[y]]
-<<<<<<< HEAD
-        k_neighbors = heapq.nlargest(self.k, neighbors)
-=======
         k_neighbors = heapq.nlargest(self.k, neighbors, key=lambda t: t[0])
->>>>>>> b7a9a8fb
 
         # compute weighted average
         sum_sim = sum_ratings = actual_k = 0
