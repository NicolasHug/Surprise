[![GitHub version](https://badge.fury.io/gh/nicolashug%2FSurprise.svg)](https://badge.fury.io/gh/nicolashug%2FSurprise)
[![Documentation Status](https://readthedocs.org/projects/surprise/badge/?version=stable)](https://surprise.readthedocs.io/en/stable/?badge=stable)
[![python versions](https://img.shields.io/badge/python-3.8+-blue.svg)](https://surpriselib.com)
[![License](https://img.shields.io/badge/License-BSD%203--Clause-blue.svg)](https://opensource.org/licenses/BSD-3-Clause)
[![DOI](https://joss.theoj.org/papers/10.21105/joss.02174/status.svg)](https://doi.org/10.21105/joss.02174)

[![logo](./logo_black.svg)](https://surpriselib.com)

Overview
--------

[Surprise](https://surpriselib.com) is a Python
[scikit](https://projects.scipy.org/scikits.html) for building and analyzing
recommender systems that deal with explicit rating data.

[Surprise](https://surpriselib.com) **was designed with the
following purposes in mind**:

- Give users perfect control over their experiments. To this end, a strong
  emphasis is laid on
  [documentation](https://surprise.readthedocs.io/en/stable/index.html), which we
  have tried to make as clear and precise as possible by pointing out every
  detail of the algorithms.
- Alleviate the pain of [Dataset
  handling](https://surprise.readthedocs.io/en/stable/getting_started.html#load-a-custom-dataset).
  Users can use both *built-in* datasets
  ([Movielens](https://grouplens.org/datasets/movielens/),
  [Jester](https://eigentaste.berkeley.edu/dataset/)), and their own *custom*
  datasets.
- Provide various ready-to-use [prediction
  algorithms](https://surprise.readthedocs.io/en/stable/prediction_algorithms_package.html)
  such as [baseline
  algorithms](https://surprise.readthedocs.io/en/stable/basic_algorithms.html),
  [neighborhood
  methods](https://surprise.readthedocs.io/en/stable/knn_inspired.html), matrix
  factorization-based (
  [SVD](https://surprise.readthedocs.io/en/stable/matrix_factorization.html#surprise.prediction_algorithms.matrix_factorization.SVD),
  [PMF](https://surprise.readthedocs.io/en/stable/matrix_factorization.html#unbiased-note),
  [SVD++](https://surprise.readthedocs.io/en/stable/matrix_factorization.html#surprise.prediction_algorithms.matrix_factorization.SVDpp),
  [NMF](https://surprise.readthedocs.io/en/stable/matrix_factorization.html#surprise.prediction_algorithms.matrix_factorization.NMF)),
  and [many
  others](https://surprise.readthedocs.io/en/stable/prediction_algorithms_package.html).
  Also, various [similarity
  measures](https://surprise.readthedocs.io/en/stable/similarities.html)
  (cosine, MSD, pearson...) are built-in.
- Make it easy to implement [new algorithm
  ideas](https://surprise.readthedocs.io/en/stable/building_custom_algo.html).
- Provide tools to [evaluate](https://surprise.readthedocs.io/en/stable/model_selection.html),
  [analyse](https://nbviewer.jupyter.org/github/NicolasHug/Surprise/tree/master/examples/notebooks/KNNBasic_analysis.ipynb/)
  and
  [compare](https://nbviewer.jupyter.org/github/NicolasHug/Surprise/blob/master/examples/notebooks/Compare.ipynb)
  the algorithms' performance. Cross-validation procedures can be run very
  easily using powerful CV iterators (inspired by
  [scikit-learn](https://scikit-learn.org/) excellent tools), as well as
  [exhaustive search over a set of
  parameters](https://surprise.readthedocs.io/en/stable/getting_started.html#tune-algorithm-parameters-with-gridsearchcv).


The name *SurPRISE* (roughly :) ) stands for *Simple Python RecommendatIon
System Engine*.

Please note that surprise does not support implicit ratings or content-based
information.


Getting started, example
------------------------

Here is a simple example showing how you can (down)load a dataset, split it for
5-fold cross-validation, and compute the MAE and RMSE of the
[SVD](https://surprise.readthedocs.io/en/stable/matrix_factorization.html#surprise.prediction_algorithms.matrix_factorization.SVD)
algorithm.


```python
from surprise import SVD
from surprise import Dataset
from surprise.model_selection import cross_validate

# Load the movielens-100k dataset (download it if needed).
data = Dataset.load_builtin('ml-100k')

# Use the famous SVD algorithm.
algo = SVD()

# Run 5-fold cross-validation and print results.
cross_validate(algo, data, measures=['RMSE', 'MAE'], cv=5, verbose=True)
```

**Output**:

```
Evaluating RMSE, MAE of algorithm SVD on 5 split(s).

                  Fold 1  Fold 2  Fold 3  Fold 4  Fold 5  Mean    Std     
RMSE (testset)    0.9367  0.9355  0.9378  0.9377  0.9300  0.9355  0.0029  
MAE (testset)     0.7387  0.7371  0.7393  0.7397  0.7325  0.7375  0.0026  
Fit time          0.62    0.63    0.63    0.65    0.63    0.63    0.01    
Test time         0.11    0.11    0.14    0.14    0.14    0.13    0.02    
```

[Surprise](https://surpriselib.com) can do **much** more (e.g,
[GridSearchCV](https://surprise.readthedocs.io/en/stable/getting_started.html#tune-algorithm-parameters-with-gridsearchcv))!
You'll find [more usage
examples](https://surprise.readthedocs.io/en/stable/getting_started.html) in the
[documentation ](https://surprise.readthedocs.io/en/stable/index.html).


Benchmarks
----------

Here are the average RMSE, MAE and total execution time of various algorithms
(with their default parameters) on a 5-fold cross-validation procedure. The
datasets are the [Movielens](https://grouplens.org/datasets/movielens/) 100k and
1M datasets. The folds are the same for all the algorithms. All experiments are
run on a notebook with Intel Core i5 7th gen (2.5 GHz) and 8Go RAM.  The code
for generating these tables can be found in the [benchmark
example](https://github.com/NicolasHug/Surprise/tree/master/examples/benchmark.py).

<<<<<<< HEAD

| [Movielens 100k](http://grouplens.org/datasets/movielens/100k)                                                                         |   RMSE |   MAE | Time    |
|:---------------------------------------------------------------------------------------------------------------------------------------|-------:|------:|:--------|
| [SVD](http://surprise.readthedocs.io/en/stable/matrix_factorization.html#surprise.prediction_algorithms.matrix_factorization.SVD)      |  0.934 | 0.737 | 0:00:06 |
| [SVD++ (cache_ratings=False)](http://surprise.readthedocs.io/en/stable/matrix_factorization.html#surprise.prediction_algorithms.matrix_factorization.SVDpp)  |  0.919 | 0.721 | 0:01:39 |
| [SVD++ (cache_ratings=True)](http://surprise.readthedocs.io/en/stable/matrix_factorization.html#surprise.prediction_algorithms.matrix_factorization.SVDpp)  |  0.919 | 0.721 | 0:01:22 |
| [NMF](http://surprise.readthedocs.io/en/stable/matrix_factorization.html#surprise.prediction_algorithms.matrix_factorization.NMF)      |  0.963 | 0.758 | 0:00:06 |
| [Slope One](http://surprise.readthedocs.io/en/stable/slope_one.html#surprise.prediction_algorithms.slope_one.SlopeOne)                 |  0.946 | 0.743 | 0:00:09 |
| [k-NN](http://surprise.readthedocs.io/en/stable/knn_inspired.html#surprise.prediction_algorithms.knns.KNNBasic)                        |  0.98  | 0.774 | 0:00:08 |
| [Centered k-NN](http://surprise.readthedocs.io/en/stable/knn_inspired.html#surprise.prediction_algorithms.knns.KNNWithMeans)           |  0.951 | 0.749 | 0:00:09 |
| [k-NN Baseline](http://surprise.readthedocs.io/en/stable/knn_inspired.html#surprise.prediction_algorithms.knns.KNNBaseline)            |  0.931 | 0.733 | 0:00:13 |
| [Co-Clustering](http://surprise.readthedocs.io/en/stable/co_clustering.html#surprise.prediction_algorithms.co_clustering.CoClustering) |  0.963 | 0.753 | 0:00:06 |
| [Baseline](http://surprise.readthedocs.io/en/stable/basic_algorithms.html#surprise.prediction_algorithms.baseline_only.BaselineOnly)   |  0.944 | 0.748 | 0:00:02 |
| [Random](http://surprise.readthedocs.io/en/stable/basic_algorithms.html#surprise.prediction_algorithms.random_pred.NormalPredictor)    |  1.518 | 1.219 | 0:00:01 |


| [Movielens 1M](https://grouplens.org/datasets/movielens/1m)                                                                             |   RMSE |   MAE | Time    |
|:----------------------------------------------------------------------------------------------------------------------------------------|-------:|------:|:--------|
| [SVD](https://surprise.readthedocs.io/en/stable/matrix_factorization.html#surprise.prediction_algorithms.matrix_factorization.SVD)      |  0.873 | 0.686 | 0:01:07 |
| [SVD++ (cache_ratings=False)](https://surprise.readthedocs.io/en/stable/matrix_factorization.html#surprise.prediction_algorithms.matrix_factorization.SVDpp)  |  0.862 | 0.672 | 0:41:06 |
| [SVD++ (cache_ratings=True)](https://surprise.readthedocs.io/en/stable/matrix_factorization.html#surprise.prediction_algorithms.matrix_factorization.SVDpp)  |  0.862 | 0.672 | 0:34:55 |
| [NMF](https://surprise.readthedocs.io/en/stable/matrix_factorization.html#surprise.prediction_algorithms.matrix_factorization.NMF)      |  0.916 | 0.723 | 0:01:39 |
| [Slope One](http://surprise.readthedocs.io/en/stable/slope_one.html#surprise.prediction_algorithms.slope_one.SlopeOne)                 |  0.907 | 0.715 | 0:02:31 |
| [k-NN](http://surprise.readthedocs.io/en/stable/knn_inspired.html#surprise.prediction_algorithms.knns.KNNBasic)                        |  0.923 | 0.727 | 0:05:27 |
| [Centered k-NN](http://surprise.readthedocs.io/en/stable/knn_inspired.html#surprise.prediction_algorithms.knns.KNNWithMeans)           |  0.929 | 0.738 | 0:05:43 |
| [k-NN Baseline](http://surprise.readthedocs.io/en/stable/knn_inspired.html#surprise.prediction_algorithms.knns.KNNBaseline)            |  0.895 | 0.706 | 0:05:55 |
| [Co-Clustering](http://surprise.readthedocs.io/en/stable/co_clustering.html#surprise.prediction_algorithms.co_clustering.CoClustering) |  0.915 | 0.717 | 0:00:31 |
| [Baseline](http://surprise.readthedocs.io/en/stable/basic_algorithms.html#surprise.prediction_algorithms.baseline_only.BaselineOnly)   |  0.909 | 0.719 | 0:00:19 |
| [Random](http://surprise.readthedocs.io/en/stable/basic_algorithms.html#surprise.prediction_algorithms.random_pred.NormalPredictor)    |  1.504 | 1.206 | 0:00:19 |
=======
| [Movielens 100k](https://grouplens.org/datasets/movielens/100k)                                                                         |   RMSE |   MAE | Time    |
|:---------------------------------------------------------------------------------------------------------------------------------------|-------:|------:|:--------|
| [SVD](https://surprise.readthedocs.io/en/stable/matrix_factorization.html#surprise.prediction_algorithms.matrix_factorization.SVD)      |  0.934 | 0.737 | 0:00:11 |
| [SVD++](https://surprise.readthedocs.io/en/stable/matrix_factorization.html#surprise.prediction_algorithms.matrix_factorization.SVDpp)  |  0.92  | 0.722 | 0:09:03 |
| [NMF](https://surprise.readthedocs.io/en/stable/matrix_factorization.html#surprise.prediction_algorithms.matrix_factorization.NMF)      |  0.963 | 0.758 | 0:00:15 |
| [Slope One](https://surprise.readthedocs.io/en/stable/slope_one.html#surprise.prediction_algorithms.slope_one.SlopeOne)                 |  0.946 | 0.743 | 0:00:08 |
| [k-NN](https://surprise.readthedocs.io/en/stable/knn_inspired.html#surprise.prediction_algorithms.knns.KNNBasic)                        |  0.98  | 0.774 | 0:00:10 |
| [Centered k-NN](https://surprise.readthedocs.io/en/stable/knn_inspired.html#surprise.prediction_algorithms.knns.KNNWithMeans)           |  0.951 | 0.749 | 0:00:10 |
| [k-NN Baseline](https://surprise.readthedocs.io/en/stable/knn_inspired.html#surprise.prediction_algorithms.knns.KNNBaseline)            |  0.931 | 0.733 | 0:00:12 |
| [Co-Clustering](https://surprise.readthedocs.io/en/stable/co_clustering.html#surprise.prediction_algorithms.co_clustering.CoClustering) |  0.963 | 0.753 | 0:00:03 |
| [Baseline](https://surprise.readthedocs.io/en/stable/basic_algorithms.html#surprise.prediction_algorithms.baseline_only.BaselineOnly)   |  0.944 | 0.748 | 0:00:01 |
| [Random](https://surprise.readthedocs.io/en/stable/basic_algorithms.html#surprise.prediction_algorithms.random_pred.NormalPredictor)    |  1.514 | 1.215 | 0:00:01 |


| [Movielens 1M](https://grouplens.org/datasets/movielens/1m)                                                                             |   RMSE |   MAE | Time    |
|:---------------------------------------------------------------------------------------------------------------------------------------|-------:|------:|:--------|
| [SVD](https://surprise.readthedocs.io/en/stable/matrix_factorization.html#surprise.prediction_algorithms.matrix_factorization.SVD)      |  0.873 | 0.686 | 0:02:13 |
| [SVD++](https://surprise.readthedocs.io/en/stable/matrix_factorization.html#surprise.prediction_algorithms.matrix_factorization.SVDpp)  |  0.862 | 0.673 | 2:54:19 |
| [NMF](https://surprise.readthedocs.io/en/stable/matrix_factorization.html#surprise.prediction_algorithms.matrix_factorization.NMF)      |  0.916 | 0.724 | 0:02:31 |
| [Slope One](https://surprise.readthedocs.io/en/stable/slope_one.html#surprise.prediction_algorithms.slope_one.SlopeOne)                 |  0.907 | 0.715 | 0:02:31 |
| [k-NN](https://surprise.readthedocs.io/en/stable/knn_inspired.html#surprise.prediction_algorithms.knns.KNNBasic)                        |  0.923 | 0.727 | 0:05:27 |
| [Centered k-NN](https://surprise.readthedocs.io/en/stable/knn_inspired.html#surprise.prediction_algorithms.knns.KNNWithMeans)           |  0.929 | 0.738 | 0:05:43 |
| [k-NN Baseline](https://surprise.readthedocs.io/en/stable/knn_inspired.html#surprise.prediction_algorithms.knns.KNNBaseline)            |  0.895 | 0.706 | 0:05:55 |
| [Co-Clustering](https://surprise.readthedocs.io/en/stable/co_clustering.html#surprise.prediction_algorithms.co_clustering.CoClustering) |  0.915 | 0.717 | 0:00:31 |
| [Baseline](https://surprise.readthedocs.io/en/stable/basic_algorithms.html#surprise.prediction_algorithms.baseline_only.BaselineOnly)   |  0.909 | 0.719 | 0:00:19 |
| [Random](https://surprise.readthedocs.io/en/stable/basic_algorithms.html#surprise.prediction_algorithms.random_pred.NormalPredictor)    |  1.504 | 1.206 | 0:00:19 |
>>>>>>> 31b831b9


Installation
------------

With pip (you'll need [numpy](https://www.numpy.org/), and a C compiler. Windows
users might prefer using conda):

    $ pip install numpy
    $ pip install scikit-surprise

With conda:

    $ conda install -c conda-forge scikit-surprise

For the latest version, you can also clone the repo and build the source
(you'll first need [Cython](https://cython.org/) and
[numpy](https://www.numpy.org/)):

    $ pip install numpy cython
    $ git clone https://github.com/NicolasHug/surprise.git
    $ cd surprise
    $ python setup.py install

License and reference
---------------------

This project is licensed under the [BSD
3-Clause](https://opensource.org/licenses/BSD-3-Clause) license, so it can be
used for pretty much everything, including commercial applications.

I'd love to know how Surprise is useful to you. Please don't hesitate to open
an issue and describe how you use it!

Please make sure to cite the
[paper](https://joss.theoj.org/papers/10.21105/joss.02174) if you use
Surprise for your research:

    @article{Hug2020,
      doi = {10.21105/joss.02174},
      url = {https://doi.org/10.21105/joss.02174},
      year = {2020},
      publisher = {The Open Journal},
      volume = {5},
      number = {52},
      pages = {2174},
      author = {Nicolas Hug},
      title = {Surprise: A Python library for recommender systems},
      journal = {Journal of Open Source Software}
    }

Contributors
------------

The following persons have contributed to [Surprise](https://surpriselib.com):

ashtou, bobbyinfj, caoyi, Олег Демиденко, Charles-Emmanuel Dias, dmamylin,
Lauriane Ducasse, Marc Feger, franckjay, Lukas Galke, Tim Gates, Pierre-François
Gimenez, Zachary Glassman, Jeff Hale, Nicolas Hug, Janniks, jyesawtellrickson,
Doruk Kilitcioglu, Ravi Raju Krishna, lapidshay, Hengji Liu, Ravi Makhija, Maher
Malaeb, Manoj K, James McNeilis, Naturale0, nju-luke, Pierre-Louis Pécheux, Jay
Qi, Lucas Rebscher, Skywhat, Hercules Smith, David Stevens, Vesna Tanko,
TrWestdoor, Victor Wang, Mike Lee Williams, Jay Wong, Chenchen Xu, YaoZh1918.

Thanks a lot :) !

Development Status
------------------

Starting from version 1.1.0 (September 2019), I will only maintain the package,
provide bugfixes, and perhaps sometimes perf improvements. I have less time to
dedicate to it now, so I'm unabe to consider new features.

For bugs, issues or questions about [Surprise](https://surpriselib.com), please
avoid sending me emails; I will most likely not be able to answer). Please use
the GitHub [project page](https://github.com/NicolasHug/Surprise) instead, so
that others can also benefit from it.<|MERGE_RESOLUTION|>--- conflicted
+++ resolved
@@ -117,8 +117,6 @@
 for generating these tables can be found in the [benchmark
 example](https://github.com/NicolasHug/Surprise/tree/master/examples/benchmark.py).
 
-<<<<<<< HEAD
-
 | [Movielens 100k](http://grouplens.org/datasets/movielens/100k)                                                                         |   RMSE |   MAE | Time    |
 |:---------------------------------------------------------------------------------------------------------------------------------------|-------:|------:|:--------|
 | [SVD](http://surprise.readthedocs.io/en/stable/matrix_factorization.html#surprise.prediction_algorithms.matrix_factorization.SVD)      |  0.934 | 0.737 | 0:00:06 |
@@ -147,35 +145,6 @@
 | [Co-Clustering](http://surprise.readthedocs.io/en/stable/co_clustering.html#surprise.prediction_algorithms.co_clustering.CoClustering) |  0.915 | 0.717 | 0:00:31 |
 | [Baseline](http://surprise.readthedocs.io/en/stable/basic_algorithms.html#surprise.prediction_algorithms.baseline_only.BaselineOnly)   |  0.909 | 0.719 | 0:00:19 |
 | [Random](http://surprise.readthedocs.io/en/stable/basic_algorithms.html#surprise.prediction_algorithms.random_pred.NormalPredictor)    |  1.504 | 1.206 | 0:00:19 |
-=======
-| [Movielens 100k](https://grouplens.org/datasets/movielens/100k)                                                                         |   RMSE |   MAE | Time    |
-|:---------------------------------------------------------------------------------------------------------------------------------------|-------:|------:|:--------|
-| [SVD](https://surprise.readthedocs.io/en/stable/matrix_factorization.html#surprise.prediction_algorithms.matrix_factorization.SVD)      |  0.934 | 0.737 | 0:00:11 |
-| [SVD++](https://surprise.readthedocs.io/en/stable/matrix_factorization.html#surprise.prediction_algorithms.matrix_factorization.SVDpp)  |  0.92  | 0.722 | 0:09:03 |
-| [NMF](https://surprise.readthedocs.io/en/stable/matrix_factorization.html#surprise.prediction_algorithms.matrix_factorization.NMF)      |  0.963 | 0.758 | 0:00:15 |
-| [Slope One](https://surprise.readthedocs.io/en/stable/slope_one.html#surprise.prediction_algorithms.slope_one.SlopeOne)                 |  0.946 | 0.743 | 0:00:08 |
-| [k-NN](https://surprise.readthedocs.io/en/stable/knn_inspired.html#surprise.prediction_algorithms.knns.KNNBasic)                        |  0.98  | 0.774 | 0:00:10 |
-| [Centered k-NN](https://surprise.readthedocs.io/en/stable/knn_inspired.html#surprise.prediction_algorithms.knns.KNNWithMeans)           |  0.951 | 0.749 | 0:00:10 |
-| [k-NN Baseline](https://surprise.readthedocs.io/en/stable/knn_inspired.html#surprise.prediction_algorithms.knns.KNNBaseline)            |  0.931 | 0.733 | 0:00:12 |
-| [Co-Clustering](https://surprise.readthedocs.io/en/stable/co_clustering.html#surprise.prediction_algorithms.co_clustering.CoClustering) |  0.963 | 0.753 | 0:00:03 |
-| [Baseline](https://surprise.readthedocs.io/en/stable/basic_algorithms.html#surprise.prediction_algorithms.baseline_only.BaselineOnly)   |  0.944 | 0.748 | 0:00:01 |
-| [Random](https://surprise.readthedocs.io/en/stable/basic_algorithms.html#surprise.prediction_algorithms.random_pred.NormalPredictor)    |  1.514 | 1.215 | 0:00:01 |
-
-
-| [Movielens 1M](https://grouplens.org/datasets/movielens/1m)                                                                             |   RMSE |   MAE | Time    |
-|:---------------------------------------------------------------------------------------------------------------------------------------|-------:|------:|:--------|
-| [SVD](https://surprise.readthedocs.io/en/stable/matrix_factorization.html#surprise.prediction_algorithms.matrix_factorization.SVD)      |  0.873 | 0.686 | 0:02:13 |
-| [SVD++](https://surprise.readthedocs.io/en/stable/matrix_factorization.html#surprise.prediction_algorithms.matrix_factorization.SVDpp)  |  0.862 | 0.673 | 2:54:19 |
-| [NMF](https://surprise.readthedocs.io/en/stable/matrix_factorization.html#surprise.prediction_algorithms.matrix_factorization.NMF)      |  0.916 | 0.724 | 0:02:31 |
-| [Slope One](https://surprise.readthedocs.io/en/stable/slope_one.html#surprise.prediction_algorithms.slope_one.SlopeOne)                 |  0.907 | 0.715 | 0:02:31 |
-| [k-NN](https://surprise.readthedocs.io/en/stable/knn_inspired.html#surprise.prediction_algorithms.knns.KNNBasic)                        |  0.923 | 0.727 | 0:05:27 |
-| [Centered k-NN](https://surprise.readthedocs.io/en/stable/knn_inspired.html#surprise.prediction_algorithms.knns.KNNWithMeans)           |  0.929 | 0.738 | 0:05:43 |
-| [k-NN Baseline](https://surprise.readthedocs.io/en/stable/knn_inspired.html#surprise.prediction_algorithms.knns.KNNBaseline)            |  0.895 | 0.706 | 0:05:55 |
-| [Co-Clustering](https://surprise.readthedocs.io/en/stable/co_clustering.html#surprise.prediction_algorithms.co_clustering.CoClustering) |  0.915 | 0.717 | 0:00:31 |
-| [Baseline](https://surprise.readthedocs.io/en/stable/basic_algorithms.html#surprise.prediction_algorithms.baseline_only.BaselineOnly)   |  0.909 | 0.719 | 0:00:19 |
-| [Random](https://surprise.readthedocs.io/en/stable/basic_algorithms.html#surprise.prediction_algorithms.random_pred.NormalPredictor)    |  1.504 | 1.206 | 0:00:19 |
->>>>>>> 31b831b9
-
 
 Installation
 ------------
